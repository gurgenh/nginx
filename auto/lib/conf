--- conflicted
+++ resolved
@@ -25,38 +25,6 @@
     . $NGX_AUTO/lib/openssl/conf
 fi
 
-<<<<<<< HEAD
-if [ $USE_MD5 = YES ]; then
-
-    if [ $USE_OPENSSL = YES ]; then
-        have=NGX_HAVE_OPENSSL_MD5_H . $NGX_AUTO/have
-        have=NGX_OPENSSL_MD5 . $NGX_AUTO/have
-        have=NGX_HAVE_MD5 . $NGX_AUTO/have
-        MD5=YES
-        MD5_LIB=OpenSSL
-
-    else
-        . $NGX_AUTO/lib/md5/conf
-    fi
-
-fi
-
-if [ $USE_SHA1 = YES ]; then
-
-    if [ $USE_OPENSSL = YES ]; then
-        have=NGX_HAVE_OPENSSL_SHA1_H . $NGX_AUTO/have
-        have=NGX_HAVE_SHA1 . $NGX_AUTO/have
-        SHA1=YES
-        SHA1_LIB=OpenSSL
-
-    else
-        . $NGX_AUTO/lib/sha1/conf
-    fi
-
-fi
-
-=======
->>>>>>> 7e635b22
 if [ $USE_ZLIB = YES ]; then
     . $NGX_AUTO/lib/zlib/conf
 fi
