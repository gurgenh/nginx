
# Copyright (C) Igor Sysoev
# Copyright (C) Nginx, Inc.


if [ $USE_PCRE = YES -o $PCRE != NONE ]; then
    . $NGX_AUTO/lib/pcre/conf

else
    if [ $USE_PCRE = DISABLED -a $HTTP_REWRITE = YES ]; then

cat << END

$0: error: the HTTP rewrite module requires the PCRE library.
You can either disable the module by using --without-http_rewrite_module
option or you have to enable the PCRE support.

END
        exit 1
    fi
fi


if [ $USE_OPENSSL = YES ]; then
    . $NGX_AUTO/lib/openssl/conf
fi

if [ $USE_MD5 = YES ]; then

    if [ $USE_OPENSSL = YES ]; then
        have=NGX_HAVE_OPENSSL_MD5_H . $NGX_AUTO/have
        have=NGX_OPENSSL_MD5 . $NGX_AUTO/have
        have=NGX_HAVE_MD5 . $NGX_AUTO/have
        MD5=YES
        MD5_LIB=OpenSSL

    else
        . $NGX_AUTO/lib/md5/conf
    fi

fi

if [ $USE_SHA1 = YES ]; then

    if [ $USE_OPENSSL = YES ]; then
        have=NGX_HAVE_OPENSSL_SHA1_H . $NGX_AUTO/have
        have=NGX_HAVE_SHA1 . $NGX_AUTO/have
        SHA1=YES
        SHA1_LIB=OpenSSL

    else
        . $NGX_AUTO/lib/sha1/conf
    fi

fi

if [ $USE_ZLIB = YES ]; then
    . $NGX_AUTO/lib/zlib/conf
fi

if [ $USE_LIBXSLT != NO ]; then
    . $NGX_AUTO/lib/libxslt/conf
fi

if [ $USE_LIBGD != NO ]; then
    . $NGX_AUTO/lib/libgd/conf
fi

<<<<<<< HEAD
if [ $USE_PERL = YES ]; then
    . $NGX_AUTO/lib/perl/conf
=======
if [ $USE_PERL != NO ]; then
    . auto/lib/perl/conf
>>>>>>> f53376c5
fi

if [ $USE_GEOIP != NO ]; then
    . $NGX_AUTO/lib/geoip/conf
fi

if [ $NGX_GOOGLE_PERFTOOLS = YES ]; then
    . $NGX_AUTO/lib/google-perftools/conf
fi

if [ $NGX_LIBATOMIC != NO ]; then
    . $NGX_AUTO/lib/libatomic/conf
fi<|MERGE_RESOLUTION|>--- conflicted
+++ resolved
@@ -66,13 +66,8 @@
     . $NGX_AUTO/lib/libgd/conf
 fi
 
-<<<<<<< HEAD
-if [ $USE_PERL = YES ]; then
+if [ $USE_PERL != NO ]; then
     . $NGX_AUTO/lib/perl/conf
-=======
-if [ $USE_PERL != NO ]; then
-    . auto/lib/perl/conf
->>>>>>> f53376c5
 fi
 
 if [ $USE_GEOIP != NO ]; then
