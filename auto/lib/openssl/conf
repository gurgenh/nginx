--- conflicted
+++ resolved
@@ -52,13 +52,8 @@
         ngx_feature_incs="#include <openssl/ssl.h>"
         ngx_feature_path=
         ngx_feature_libs="-lssl -lcrypto $NGX_LIBDL"
-<<<<<<< HEAD
-        ngx_feature_test="SSL_library_init()"
+        ngx_feature_test="SSL_CTX_set_options(NULL, 0)"
         . $NGX_AUTO/feature
-=======
-        ngx_feature_test="SSL_CTX_set_options(NULL, 0)"
-        . auto/feature
->>>>>>> ddbd1287
 
         if [ $ngx_found = no ]; then
 
