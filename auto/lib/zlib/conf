
# Copyright (C) Igor Sysoev
# Copyright (C) Nginx, Inc.


if [ $ZLIB != NONE ]; then
    CORE_INCS="$CORE_INCS $ZLIB"

    case "$NGX_CC_NAME" in

<<<<<<< HEAD
        msvc* | owc* | bcc)
            have=NGX_ZLIB . $NGX_AUTO/have
=======
        msvc | owc | bcc)
            have=NGX_ZLIB . auto/have
>>>>>>> a923267e
            LINK_DEPS="$LINK_DEPS $ZLIB/zlib.lib"
            CORE_LIBS="$CORE_LIBS $ZLIB/zlib.lib"
        ;;

<<<<<<< HEAD
        icc*)
            have=NGX_ZLIB . $NGX_AUTO/have
=======
        icc)
            have=NGX_ZLIB . auto/have
>>>>>>> a923267e
            LINK_DEPS="$LINK_DEPS $ZLIB/libz.a"

            # to allow -ipo optimization we link with the *.o but not library
            CORE_LIBS="$CORE_LIBS $ZLIB/adler32.o"
            CORE_LIBS="$CORE_LIBS $ZLIB/crc32.o"
            CORE_LIBS="$CORE_LIBS $ZLIB/deflate.o"
            CORE_LIBS="$CORE_LIBS $ZLIB/trees.o"
            CORE_LIBS="$CORE_LIBS $ZLIB/zutil.o"
            CORE_LIBS="$CORE_LIBS $ZLIB/compress.o"

            if [ $ZLIB_ASM != NO ]; then
                CORE_LIBS="$CORE_LIBS $ZLIB/match.o"
            fi
        ;;

        *)
            have=NGX_ZLIB . $NGX_AUTO/have
            LINK_DEPS="$LINK_DEPS $ZLIB/libz.a"
            CORE_LIBS="$CORE_LIBS $ZLIB/libz.a"
            #CORE_LIBS="$CORE_LIBS -L $ZLIB -lz"
        ;;

    esac

else

    if [ "$NGX_PLATFORM" != win32 ]; then
        ZLIB=NO

        # FreeBSD, Solaris, Linux

        ngx_feature="zlib library"
        ngx_feature_name="NGX_ZLIB"
        ngx_feature_run=no
        ngx_feature_incs="#include <zlib.h>"
        ngx_feature_path=
        ngx_feature_libs="-lz"
        ngx_feature_test="z_stream z; deflate(&z, Z_NO_FLUSH)"
        . $NGX_AUTO/feature


        if [ $ngx_found = yes ]; then
            CORE_LIBS="$CORE_LIBS $ngx_feature_libs"
            ZLIB=YES
            ngx_found=no
        fi
    fi

    if [ $ZLIB != YES ]; then
cat << END

$0: error: the HTTP gzip module requires the zlib library.
You can either disable the module by using --without-http_gzip_module
option, or install the zlib library into the system, or build the zlib library
statically from the source with nginx by using --with-zlib=<path> option.

END
        exit 1
    fi

fi<|MERGE_RESOLUTION|>--- conflicted
+++ resolved
@@ -8,24 +8,14 @@
 
     case "$NGX_CC_NAME" in
 
-<<<<<<< HEAD
-        msvc* | owc* | bcc)
+        msvc | owc | bcc)
             have=NGX_ZLIB . $NGX_AUTO/have
-=======
-        msvc | owc | bcc)
-            have=NGX_ZLIB . auto/have
->>>>>>> a923267e
             LINK_DEPS="$LINK_DEPS $ZLIB/zlib.lib"
             CORE_LIBS="$CORE_LIBS $ZLIB/zlib.lib"
         ;;
 
-<<<<<<< HEAD
-        icc*)
+        icc)
             have=NGX_ZLIB . $NGX_AUTO/have
-=======
-        icc)
-            have=NGX_ZLIB . auto/have
->>>>>>> a923267e
             LINK_DEPS="$LINK_DEPS $ZLIB/libz.a"
 
             # to allow -ipo optimization we link with the *.o but not library
