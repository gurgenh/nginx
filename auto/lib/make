
# Copyright (C) Igor Sysoev
# Copyright (C) Nginx, Inc.


if [ $PCRE != NONE -a $PCRE != NO -a $PCRE != YES ]; then
    . $NGX_AUTO/lib/pcre/make
fi

if [ $MD5 != NONE -a $MD5 != NO -a $MD5 != YES ]; then
    . $NGX_AUTO/lib/md5/make
fi

if [ $SHA1 != NONE -a $SHA1 != NO -a $SHA1 != YES ]; then
    . $NGX_AUTO/lib/sha1/make
fi

if [ $OPENSSL != NONE -a $OPENSSL != NO -a $OPENSSL != YES ]; then
    . $NGX_AUTO/lib/openssl/make
fi

if [ $ZLIB != NONE -a $ZLIB != NO -a $ZLIB != YES ]; then
    . $NGX_AUTO/lib/zlib/make
fi

if [ $NGX_LIBATOMIC != NO -a $NGX_LIBATOMIC != YES ]; then
    . $NGX_AUTO/lib/libatomic/make
fi

<<<<<<< HEAD
if [ $USE_PERL = YES ]; then
    . $NGX_AUTO/lib/perl/make
=======
if [ $USE_PERL != NO ]; then
    . auto/lib/perl/make
>>>>>>> f53376c5
fi<|MERGE_RESOLUTION|>--- conflicted
+++ resolved
@@ -27,11 +27,6 @@
     . $NGX_AUTO/lib/libatomic/make
 fi
 
-<<<<<<< HEAD
-if [ $USE_PERL = YES ]; then
+if [ $USE_PERL != NO ]; then
     . $NGX_AUTO/lib/perl/make
-=======
-if [ $USE_PERL != NO ]; then
-    . auto/lib/perl/make
->>>>>>> f53376c5
 fi