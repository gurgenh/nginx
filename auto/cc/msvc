--- conflicted
+++ resolved
@@ -16,7 +16,7 @@
 
 echo " + cl version: $NGX_MSVC_VER"
 
-have=NGX_COMPILER value="\"cl $NGX_MSVC_VER\"" . auto/define
+have=NGX_COMPILER value="\"cl $NGX_MSVC_VER\"" . $NGX_AUTO/define
 
 
 ngx_msvc_ver=`echo $NGX_MSVC_VER | sed -e 's/^\([0-9]*\).*/\1/'`
@@ -114,13 +114,8 @@
 
 
 # MSVC 2005 supports C99 variadic macros
-<<<<<<< HEAD
-if [ $NGX_CC_NAME = msvc8 ]; then
-   have=NGX_HAVE_C99_VARIADIC_MACROS . $NGX_AUTO/have
-=======
 if [ "$ngx_msvc_ver" -ge 14 ]; then
-    have=NGX_HAVE_C99_VARIADIC_MACROS . auto/have
->>>>>>> a923267e
+    have=NGX_HAVE_C99_VARIADIC_MACROS . $NGX_AUTO/have
 fi
 
 
