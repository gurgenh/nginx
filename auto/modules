--- conflicted
+++ resolved
@@ -41,18 +41,11 @@
 fi
 
 if [ $NGX_TEST_BUILD_EPOLL = YES ]; then
-<<<<<<< HEAD
     have=NGX_HAVE_EPOLL . $NGX_AUTO/have
     have=NGX_HAVE_EPOLLRDHUP . $NGX_AUTO/have
+    have=NGX_HAVE_EPOLLEXCLUSIVE . $NGX_AUTO/have
     have=NGX_HAVE_EVENTFD . $NGX_AUTO/have
     have=NGX_TEST_BUILD_EPOLL . $NGX_AUTO/have
-=======
-    have=NGX_HAVE_EPOLL . auto/have
-    have=NGX_HAVE_EPOLLRDHUP . auto/have
-    have=NGX_HAVE_EPOLLEXCLUSIVE . auto/have
-    have=NGX_HAVE_EVENTFD . auto/have
-    have=NGX_TEST_BUILD_EPOLL . auto/have
->>>>>>> b156b53e
     EVENT_MODULES="$EVENT_MODULES $EPOLL_MODULE"
     CORE_SRCS="$CORE_SRCS $EPOLL_SRCS"
 fi
@@ -1029,7 +1022,7 @@
         ngx_module_libs=
         ngx_module_link=$STREAM_ACCESS
 
-        . auto/module
+        . $NGX_AUTO/module
     fi
 
     if [ $STREAM_GEO = YES ]; then
@@ -1039,7 +1032,7 @@
         ngx_module_libs=
         ngx_module_link=$STREAM_GEO
 
-        . auto/module
+        . $NGX_AUTO/module
     fi
 
     if [ $STREAM_GEOIP != NO ]; then
@@ -1059,7 +1052,7 @@
         ngx_module_libs=
         ngx_module_link=$STREAM_MAP
 
-        . auto/module
+        . $NGX_AUTO/module
     fi
 
     if [ $STREAM_SPLIT_CLIENTS = YES ]; then
